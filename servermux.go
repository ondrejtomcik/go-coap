// Package coap provides a CoAP client and server.
package coap

import (
	"errors"
	"sync"
)

// ServeMux is an COAP request multiplexer. It matches the
// path name of each incoming request against a list of
// registered patterns add calls the handler for the pattern
// with same name.
// ServeMux is also safe for concurrent access from multiple goroutines.
type ServeMux struct {
	z              map[string]muxEntry
	m              *sync.RWMutex
	defaultHandler Handler
}

type muxEntry struct {
	h       Handler
	pattern string
}

// NewServeMux allocates and returns a new ServeMux.
func NewServeMux() *ServeMux {
	return &ServeMux{z: make(map[string]muxEntry), m: new(sync.RWMutex), defaultHandler: HandlerFunc(HandleFailed)}
}

// DefaultServeMux is the default ServeMux used by Serve.
var DefaultServeMux = NewServeMux()

// Does path match pattern?
func pathMatch(pattern, path string) bool {
	switch pattern {
	case "", "/":
		switch path {
		case "", "/":
			return true
		}
		return false
	default:
		n := len(pattern)
		if pattern[n-1] != '/' {
			return pattern == path
		}
		return len(path) >= n && path[0:n] == pattern
	}
}

// Find a handler on a handler map given a path string
// Most-specific (longest) pattern wins
func (mux *ServeMux) match(path string) (h Handler, pattern string) {
	mux.m.RLock()
	defer mux.m.RUnlock()
	var n = 0
	for k, v := range mux.z {
		if !pathMatch(k, path) {
			continue
		}
		if h == nil || len(k) > n {
			n = len(k)
			h = v.h
			pattern = v.pattern
		}
	}
	return
}

// Handle adds a handler to the ServeMux for pattern.
<<<<<<< HEAD
func (mux *ServeMux) Handle(pattern string, handler Handler) {
	switch pattern {
	case "", "/":
	default:
		if pattern[0] == '/' {
			pattern = pattern[1:]
		}
	}

=======
func (mux *ServeMux) Handle(pattern string, handler Handler) error {
	for pattern != "" && pattern[0] == '/' {
		pattern = pattern[1:]
	}

	if pattern == "" {
		return errors.New("invalid pattern")
	}
>>>>>>> 8c46bd2b
	if handler == nil {
		return errors.New("nil handler")
	}

	mux.m.Lock()
	mux.z[pattern] = muxEntry{h: handler, pattern: pattern}
	mux.m.Unlock()
	return nil
}

// DefaultHandle set default handler to the ServeMux
func (mux *ServeMux) DefaultHandle(handler Handler) {
	mux.m.Lock()
	mux.defaultHandler = handler
	mux.m.Unlock()
}

// HandleFunc adds a handler function to the ServeMux for pattern.
func (mux *ServeMux) HandleFunc(pattern string, handler func(w ResponseWriter, r *Request)) {
	mux.Handle(pattern, HandlerFunc(handler))
}

// DefaultHandleFunc set a default handler function to the ServeMux.
func (mux *ServeMux) DefaultHandleFunc(handler func(w ResponseWriter, r *Request)) {
	mux.DefaultHandle(HandlerFunc(handler))
}

// HandleRemove deregistrars the handler specific for pattern from the ServeMux.
<<<<<<< HEAD
func (mux *ServeMux) HandleRemove(pattern string) {
=======
func (mux *ServeMux) HandleRemove(pattern string) error {
	if pattern == "" {
		return errors.New("invalid pattern")
	}
>>>>>>> 8c46bd2b
	mux.m.Lock()
	delete(mux.z, pattern)
	mux.m.Unlock()
	return nil
}

// ServeCOAP dispatches the request to the handler whose
// pattern most closely matches the request message. If DefaultServeMux
// is used the correct thing for DS queries is done: a possible parent
// is sought.
// If no handler is found a standard NotFound message is returned
func (mux *ServeMux) ServeCOAP(w ResponseWriter, r *Request) {
	h, _ := mux.match(r.Msg.PathString())
	if h == nil {
		h = mux.defaultHandler
		if h == nil {
			h = failedHandler()
		}
	}
	h.ServeCOAP(w, r)
}

// Handle registers the handler with the given pattern
// in the DefaultServeMux. The documentation for
// ServeMux explains how patterns are matched.
func Handle(pattern string, handler Handler) { DefaultServeMux.Handle(pattern, handler) }

// HandleFunc registers the handler function with the given pattern
// in the DefaultServeMux.
func HandleFunc(pattern string, handler func(w ResponseWriter, r *Request)) {
	DefaultServeMux.HandleFunc(pattern, handler)
}

// HandleRemove deregisters the handle with the given pattern
// in the DefaultServeMux.
func HandleRemove(pattern string) { DefaultServeMux.HandleRemove(pattern) }

// DefaultHandle set the default handler in the DefaultServeMux.
func DefaultHandle(handler Handler) { DefaultServeMux.DefaultHandle(handler) }

// DefaultHandleFunc set the default handler in the DefaultServeMux.
func DefaultHandleFunc(handler func(w ResponseWriter, r *Request)) {
	DefaultServeMux.DefaultHandleFunc(handler)
}<|MERGE_RESOLUTION|>--- conflicted
+++ resolved
@@ -68,26 +68,16 @@
 }
 
 // Handle adds a handler to the ServeMux for pattern.
-<<<<<<< HEAD
-func (mux *ServeMux) Handle(pattern string, handler Handler) {
+func (mux *ServeMux) Handle(pattern string, handler Handler) error {
 	switch pattern {
 	case "", "/":
+     pattern = "/"
 	default:
 		if pattern[0] == '/' {
 			pattern = pattern[1:]
 		}
 	}
 
-=======
-func (mux *ServeMux) Handle(pattern string, handler Handler) error {
-	for pattern != "" && pattern[0] == '/' {
-		pattern = pattern[1:]
-	}
-
-	if pattern == "" {
-		return errors.New("invalid pattern")
-	}
->>>>>>> 8c46bd2b
 	if handler == nil {
 		return errors.New("nil handler")
 	}
@@ -116,18 +106,18 @@
 }
 
 // HandleRemove deregistrars the handler specific for pattern from the ServeMux.
-<<<<<<< HEAD
-func (mux *ServeMux) HandleRemove(pattern string) {
-=======
 func (mux *ServeMux) HandleRemove(pattern string) error {
-	if pattern == "" {
-		return errors.New("invalid pattern")
-	}
->>>>>>> 8c46bd2b
+  switch pattern {
+    case "", "/":
+     pattern = "/"
+  }
 	mux.m.Lock()
-	delete(mux.z, pattern)
-	mux.m.Unlock()
-	return nil
+  defer mux.m.Unlock()
+  if _, ok := mux.z[pattern]; ok {
+    delete(mux.z, pattern)
+    return nil
+  }
+	return errors.New("pattern is not registered in")
 }
 
 // ServeCOAP dispatches the request to the handler whose
